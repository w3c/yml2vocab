--- conflicted
+++ resolved
@@ -280,28 +280,7 @@
         ...defaultOntologyProperties,
     ];
 
-<<<<<<< HEAD
-    // Get the classes. Note the special treatment for deprecated classes...
-    const classes: RDFClass[] = (vocab.class !== undefined) ? 
-        vocab.class.map((raw: RawVocabEntry): RDFClass => {
-            const types: string[] = (raw.deprecated) ? ["rdfs:Class", "owl:DeprecatedClass"] : ["rdfs:Class"];
-            return {
-                id         : raw.id,
-                type       : types,
-                label      : raw.label,
-                comment    : raw.comment,
-                deprecated : raw.deprecated,
-                status     : raw.status,
-                subClassOf : raw.upper_value,
-                see_also   : raw.see_also,
-                example    : raw.example,
-            }
-        }) : [];
-
-    // Get the classes. Note the special treatment for deprecated properties, as well as 
-=======
     // Get the properties. Note the special treatment for deprecated properties, as well as 
->>>>>>> 74b06660
     // the extra owl types added depending on the range
     const properties: RDFProperty[] = (vocab.property !== undefined) ?
         vocab.property.map((raw: RawVocabEntry): RDFProperty => {
